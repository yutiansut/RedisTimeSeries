# RedisTimeSeries Commands

## Create

### TS.CREATE

Create a new time-series.

```sql
TS.CREATE key [RETENTION retentionSecs] [LABELS field value..]
```

* key - Key name for timeseries

Optional args:

 * retentionSecs - Maximum age for samples compared to current time (in seconds)
    * Default: The global retenion secs configuration of the database (by default, `0`)
    * When set to 0, the series is not trimmed at all
 * labels - Set of key-value pairs that represent metadata labels of the key

#### Create Example

```sql
TS.CREATE temperature RETENTION 60 LABELS sensor_id 2 area_id 32
```

## Update

### TS.ADD

Append (or create and append) a new value to the series.

```sql
TS.ADD key timestamp value [RETENTION retentionSecs] [LABELS field value..]
```

* timestamp - UNIX timestamp (in seconds) or `*` for automatic timestamp (using the system clock)
* value - Sample numeric data value (double)

These arguments are optional because they can be set by TS.CREATE:

 * retentionSecs - Maximum age for samples compared to current time (in seconds)
    * Default: The global retenion secs configuration of the database (by default, `0`)
    * When set to 0, the series is not trimmed at all
 * labels - Set of key-value pairs that represent metadata labels of the key

#### Add Examples

<<<<<<< HEAD
=======
If this command is used to add data to an existing timeseries, `retentionSecs` and `labels` are ignored.

#### Examples
>>>>>>> ebe9d276
```sql
TS.ADD temperature:2:32 1548149180 26 LABELS sensor_id 2 area_id 32
TS.ADD temperature:3:11 1548149180 27 RETENTION 3600
TS.ADD temperature:3:11 1548149181 30
```

#### Complexity

If a compaction rule exits on a timeseries, `TS.ADD` performance might be reduced.
The complexity of `TS.ADD` is always O(M) when M is the amount of compactions rules or O(1) with no compaction.

#### Notes
<<<<<<< HEAD
=======
You can use this command to add data to an non existing timeseries in a single command.  This is the reason why `labels` and `retentionsecs` are optional arguments.  When specified and the key doesn't exist, RedisTimeSeries will create the key with the specified `labels` and or `retentionSecs`.  Setting the `labels` and `retentionSecs` introduces additional time complexity.
>>>>>>> ebe9d276

- You can use this command to add data to an non-existing timeseries in a single command.
  This is the reason why the labels and retentionsecs are optional arguments.
- When specified, RedisTimeSeries checks if it needs to update the labels or retentionSecs.
  This introduces additional complexity.

### TS.INCRBY/TS.DECRBY

Increment the latest value.

```sql
TS.INCRBY key value [RESET time-bucket] [RETENTION retentionSecs] [LABELS field value..]
```

or

```sql
TS.DECRBY key value [RESET time-bucket] [RETENTION retentionSecs] [LABELS field value..]
```

This command can be used as a counter or gauge that automatically gets history as a time series.

* key - Key name for timeseries
* value - Sample numeric data value (double)

Optional args:

* time-bucket - Time bucket for resetting the current counter in seconds
* retentionSecs - Maximum age for samples compared to current time (in seconds)
  * Default: The global retenion secs configuration of the database (by default, `0`)
  * When set to 0, the series is not trimmed at all
* labels - Set of key-value pairs that represent metadata labels of the key

If this command is used to add data to an existing timeseries, `retentionSecs` and `labels` are ignored.

#### Notes
<<<<<<< HEAD
=======
You can use this command to add data to an non existing timeseries in a single command.  This is the reason why `labels` and `retentionsecs` are optional arguments.  When specified and the key doesn't exist, RedisTimeSeries will create the key with the specified `labels` and or `retentionSecs`.  Setting the `labels` and `retentionSecs` introduces additional time complexity.
>>>>>>> ebe9d276

- You can use this command to add data to an non-existing timeseries in a single command.
  This is the reason why the labels and retentionsecs are optional arguments.
- When specified, RedisTimeSeries checks if it needs to update the labels or retentionSecs.
  This introduces additional complexity.

## Aggregation, Compaction, Downsampling

### TS.CREATERULE

Create a compaction rule.

```sql
TS.CREATERULE sourceKey destKey AGGREGATION aggType bucketSizeSeconds
```

- sourceKey - Key name for source time series
- destKey - Key name for destination time series
- aggType - Aggregation type: avg, sum, min, max, range, count, first, last
- bucketSizeSeconds - Time bucket for aggregation in seconds

DEST_KEY should be of a `timeseries` type, and should be created before TS.CREATERULE is called.

### TS.DELETERULE

Delete a compaction rule.

```sql
TS.DELETERULE sourceKey destKey
```

- sourceKey - Key name for source time series
- destKey - Key name for destination time series

## Query

### TS.RANGE

Query a range.

```sql
TS.RANGE key fromTimestamp toTimestamp [AGGREGATION aggregationType bucketSizeSeconds]
```

- key - Key name for timeseries
- fromTimestamp - Start timestamp for range query
- toTimestamp - End timestamp for range query

Optional args:

- aggregationType - Aggregation type: avg, sum, min, max, range, count, first, last
- bucketSizeSeconds - Time bucket for aggregation in seconds

#### Complexity

TS.RANGE complexity is O(n/m+k).

n = Number of data points
m = Chunk size (data points per chunk)
k = Number of data points that are in the requested range

This can be improved in the future by using binary search to find the start of the range, which makes this O(Log(n/m)+k*m).
But because m is pretty small, we can neglect it and look at the operation as O(Log(n) + k).

#### Aggregated Query Example

```sql
127.0.0.1:6379> TS.RANGE temperature:3:32 1548149180 1548149210 AGGREGATION avg 5
1) 1) (integer) 1548149180
   2) "26.199999999999999"
2) 1) (integer) 1548149185
   2) "27.399999999999999"
3) 1) (integer) 1548149190
   2) "24.800000000000001"
4) 1) (integer) 1548149195
   2) "23.199999999999999"
5) 1) (integer) 1548149200
   2) "25.199999999999999"
6) 1) (integer) 1548149205
   2) "28"
7) 1) (integer) 1548149210
   2) "20"
```

### TS.MRANGE

Query a range by filters.

```sql
TS.MRANGE fromTimestamp toTimestamp [AGGREGATION aggregationType bucketSizeSeconds] FILTER filter..
```

* fromTimestamp - Start timestamp for range query
* toTimestamp - End timestamp for range query
* filters - Set of key-pair fitlers (`k=v`, `k!=v,` `k=` contains a key, `k!=` doesn't contain a key)

Optional args:

 * aggregationType - Aggregation type: avg, sum, min, max, count, first, last
 * bucketSizeSeconds - Time bucket for aggregation in seconds

#### Query by Filters Example

```sql
127.0.0.1:6379> TS.MRANGE 1548149180 1548149210 AGGREGATION avg 5 FILTER area_id=32 sensor_id!=1
1) 1) "temperature:2:32"
   2) 1) 1) "sensor_id"
         2) "2"
      2) 1) "area_id"
         2) "32"
   3) 1) 1) (integer) 1548149180
         2) "27.600000000000001"
      2) 1) (integer) 1548149185
         2) "23.800000000000001"
      3) 1) (integer) 1548149190
         2) "24.399999999999999"
      4) 1) (integer) 1548149195
         2) "24"
      5) 1) (integer) 1548149200
         2) "25.600000000000001"
      6) 1) (integer) 1548149205
         2) "25.800000000000001"
      7) 1) (integer) 1548149210
         2) "21"
2) 1) "temperature:3:32"
   2) 1) 1) "sensor_id"
         2) "3"
      2) 1) "area_id"
         2) "32"
   3) 1) 1) (integer) 1548149180
         2) "26.199999999999999"
      2) 1) (integer) 1548149185
         2) "27.399999999999999"
      3) 1) (integer) 1548149190
         2) "24.800000000000001"
      4) 1) (integer) 1548149195
         2) "23.199999999999999"
      5) 1) (integer) 1548149200
         2) "25.199999999999999"
      6) 1) (integer) 1548149205
         2) "28"
      7) 1) (integer) 1548149210
         2) "20"
```

### TS.GET

Get the last sample.

```sql
TS.GET key
```

* key - Key name for timeseries

#### Get Example

```sql
127.0.0.1:6379> TS.GET temperature:2:32
1) (integer) 1548149279
2) "23"
```

## General

### TS.INFO

Query the series metadata

```sql
TS.INFO key
```

* key - Key name for timeseries

#### Info Example

```sql
TS.INFO temperature:2:32
 1) lastTimestamp
 2) (integer) 1548149279
 3) retentionSecs
 4) (integer) 0
 5) chunkCount
 6) (integer) 1
 7) maxSamplesPerChunk
 8) (integer) 1024
 9) labels
10) 1) 1) "sensor_id"
       2) "2"
    2) 1) "area_id"
       2) "32"
11) rules
12) (empty list or set)
```<|MERGE_RESOLUTION|>--- conflicted
+++ resolved
@@ -45,14 +45,9 @@
     * When set to 0, the series is not trimmed at all
  * labels - Set of key-value pairs that represent metadata labels of the key
 
-#### Add Examples
-
-<<<<<<< HEAD
-=======
 If this command is used to add data to an existing timeseries, `retentionSecs` and `labels` are ignored.
 
 #### Examples
->>>>>>> ebe9d276
 ```sql
 TS.ADD temperature:2:32 1548149180 26 LABELS sensor_id 2 area_id 32
 TS.ADD temperature:3:11 1548149180 27 RETENTION 3600
@@ -65,15 +60,11 @@
 The complexity of `TS.ADD` is always O(M) when M is the amount of compactions rules or O(1) with no compaction.
 
 #### Notes
-<<<<<<< HEAD
-=======
-You can use this command to add data to an non existing timeseries in a single command.  This is the reason why `labels` and `retentionsecs` are optional arguments.  When specified and the key doesn't exist, RedisTimeSeries will create the key with the specified `labels` and or `retentionSecs`.  Setting the `labels` and `retentionSecs` introduces additional time complexity.
->>>>>>> ebe9d276
-
-- You can use this command to add data to an non-existing timeseries in a single command.
-  This is the reason why the labels and retentionsecs are optional arguments.
-- When specified, RedisTimeSeries checks if it needs to update the labels or retentionSecs.
-  This introduces additional complexity.
+
+- You can use this command to add data to an non existing timeseries in a single command.
+  This is the reason why `labels` and `retentionsecs` are optional arguments.
+- When specified and the key doesn't exist, RedisTimeSeries will create the key with the specified `labels` and or `retentionSecs`.
+  Setting the `labels` and `retentionSecs` introduces additional time complexity.
 
 ### TS.INCRBY/TS.DECRBY
 
@@ -105,15 +96,11 @@
 If this command is used to add data to an existing timeseries, `retentionSecs` and `labels` are ignored.
 
 #### Notes
-<<<<<<< HEAD
-=======
-You can use this command to add data to an non existing timeseries in a single command.  This is the reason why `labels` and `retentionsecs` are optional arguments.  When specified and the key doesn't exist, RedisTimeSeries will create the key with the specified `labels` and or `retentionSecs`.  Setting the `labels` and `retentionSecs` introduces additional time complexity.
->>>>>>> ebe9d276
-
-- You can use this command to add data to an non-existing timeseries in a single command.
-  This is the reason why the labels and retentionsecs are optional arguments.
-- When specified, RedisTimeSeries checks if it needs to update the labels or retentionSecs.
-  This introduces additional complexity.
+
+- You can use this command to add data to an non existing timeseries in a single command.
+  This is the reason why `labels` and `retentionsecs` are optional arguments.
+- When specified and the key doesn't exist, RedisTimeSeries will create the key with the specified `labels` and or `retentionSecs`.
+  Setting the `labels` and `retentionSecs` introduces additional time complexity.
 
 ## Aggregation, Compaction, Downsampling
 
