--- conflicted
+++ resolved
@@ -940,8 +940,24 @@
             assert 3 == len(actual_result[0][2]) #just checking that agg count before count works
             actual_result = r.execute_command('TS.mrange', start_ts, start_ts + samples_count, 'AGGREGATION', 'COUNT', 3, 'FILTER', 'generation=x')
             assert 18 == len(actual_result[0][2]) #just checking that agg count before count works
-
-<<<<<<< HEAD
+            
+            with pytest.raises(redis.ResponseError) as excinfo:
+                assert r.execute_command('TS.mrange', start_ts, start_ts + samples_count, 'AGGREGATION', 'invalid', 3, 'FILTER', 'generation=x')
+            with pytest.raises(redis.ResponseError) as excinfo:
+                assert r.execute_command('TS.mrange', start_ts, start_ts + samples_count, 'AGGREGATION', 'AVG', 'string', 'FILTER', 'generation=x')
+            with pytest.raises(redis.ResponseError) as excinfo:
+                assert r.execute_command('TS.mrange', start_ts, start_ts + samples_count, 'COUNT', 'string', 'FILTER', 'generation=x')
+            with pytest.raises(redis.ResponseError) as excinfo:
+                assert r.execute_command('TS.mrange - + FILTER') # missing args
+            with pytest.raises(redis.ResponseError) as excinfo:
+                assert r.execute_command('TS.mrange - + RETLIF') # no filter word
+            with pytest.raises(redis.ResponseError) as excinfo:
+                assert r.execute_command('TS.mrange', 'string', start_ts + samples_count, 'FILTER', 'generation=x')
+            with pytest.raises(redis.ResponseError) as excinfo:
+                assert r.execute_command('TS.mrange', start_ts, 'string', 'FILTER', 'generation=x')
+            with pytest.raises(redis.ResponseError) as excinfo:
+                assert r.execute_command('TS.mrange', start_ts, start_ts + samples_count, 'FILTER', 'generation+x')
+
     def test_mrange_nolabels(self):
         start_ts = 1511885909L
         samples_count = 50
@@ -962,24 +978,6 @@
             assert len(actual_result[0][1]) == 0
             assert len(actual_result[1][1]) == 0
             assert len(actual_result[2][1]) == 0
-=======
-            with pytest.raises(redis.ResponseError) as excinfo:
-                assert r.execute_command('TS.mrange', start_ts, start_ts + samples_count, 'AGGREGATION', 'invalid', 3, 'FILTER', 'generation=x')
-            with pytest.raises(redis.ResponseError) as excinfo:
-                assert r.execute_command('TS.mrange', start_ts, start_ts + samples_count, 'AGGREGATION', 'AVG', 'string', 'FILTER', 'generation=x')
-            with pytest.raises(redis.ResponseError) as excinfo:
-                assert r.execute_command('TS.mrange', start_ts, start_ts + samples_count, 'COUNT', 'string', 'FILTER', 'generation=x')
-            with pytest.raises(redis.ResponseError) as excinfo:
-                assert r.execute_command('TS.mrange - + FILTER') # missing args
-            with pytest.raises(redis.ResponseError) as excinfo:
-                assert r.execute_command('TS.mrange - + RETLIF') # no filter word
-            with pytest.raises(redis.ResponseError) as excinfo:
-                assert r.execute_command('TS.mrange', 'string', start_ts + samples_count, 'FILTER', 'generation=x')
-            with pytest.raises(redis.ResponseError) as excinfo:
-                assert r.execute_command('TS.mrange', start_ts, 'string', 'FILTER', 'generation=x')
-            with pytest.raises(redis.ResponseError) as excinfo:
-                assert r.execute_command('TS.mrange', start_ts, start_ts + samples_count, 'FILTER', 'generation+x')
->>>>>>> 40dfaa78
 
     def test_range_count(self):
         start_ts = 1511885908L
