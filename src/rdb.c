/*
* Copyright 2018-2019 Redis Labs Ltd. and Contributors
*
* This file is available under the Redis Labs Source Available License Agreement
*/
#include <string.h>
#include "rmutil/alloc.h"
#include "rdb.h"
#include "chunk.h"
#include "consts.h"
#include "search.h"
#include "config.h"

void *series_rdb_load(RedisModuleIO *io, int encver)
{
    if (encver != TS_ENC_VER) {
        RedisModule_LogIOError(io, "error", "data is not in the correct encoding");
        return NULL;
    }
    RedisModuleString *keyName = RedisModule_LoadString(io);
    uint64_t retentionTime = RedisModule_LoadUnsigned(io);
    uint64_t maxSamplesPerChunk = RedisModule_LoadUnsigned(io);
    uint64_t labelsCount = RedisModule_LoadUnsigned(io);
    RSLabel *labels = malloc(sizeof(RSLabel) * labelsCount);
    // TODO 
    for (int i=0; i<labelsCount; i++) {
        labels[i].RTS_Label.key = RedisModule_LoadString(io);
        labels[i].RTS_Label.value = RedisModule_LoadString(io);
    }

    uint64_t rulesCount = RedisModule_LoadUnsigned(io);

    Series *series = NewSeries(keyName, labels, labelsCount, retentionTime, maxSamplesPerChunk);

<<<<<<< HEAD
    RSL_Index(TSGlobalConfig.globalRSIndex, keyName, labels, labelsCount);
    FreeRSLabels(labels, labelsCount, FALSE);

    CompactionRule *lastRule;
=======
    CompactionRule *lastRule = NULL;
    RedisModuleCtx *ctx = RedisModule_GetContextFromIO(io);
>>>>>>> 0b7128ac

    for (int i = 0; i < rulesCount; i++) {
        RedisModuleString *destKey = RedisModule_LoadString(io);
        uint64_t timeBucket = RedisModule_LoadUnsigned(io);
        uint64_t aggType = RedisModule_LoadUnsigned(io);

        CompactionRule *rule = NewRule(destKey, aggType, timeBucket);
        
        if (i == 0) {
            series->rules = rule;
        } else {
            lastRule->nextRule = rule;
        }
        rule->aggClass->readContext(rule->aggContext, io);
        lastRule = rule;
    }

    uint64_t samplesCount = RedisModule_LoadUnsigned(io);
    for (size_t sampleIndex = 0; sampleIndex < samplesCount; sampleIndex++) {
        timestamp_t ts = RedisModule_LoadUnsigned(io);
        double val = RedisModule_LoadDouble(io);
        int result = SeriesAddSample(series, ts, val);
        if (result != TSDB_OK) {
            RedisModule_LogIOError(io, "warning", "couldn't load sample: %ld %lf", ts, val);
        }
    }

    // TODO IndexMetric(ctx, keyName, series->labels, series->labelsCount);
    return series;
}

unsigned int countRules(Series *series) {
    unsigned int count = 0;
    CompactionRule *rule = series->rules;
    while (rule != NULL) {
        count ++;
        rule = rule->nextRule;
    }
    return count;
}

void series_rdb_save(RedisModuleIO *io, void *value)
{
    Series *series = value;
    RedisModule_SaveString(io, series->keyName);
    RedisModule_SaveUnsigned(io, series->retentionTime);
    RedisModule_SaveUnsigned(io, series->maxSamplesPerChunk);

    RedisModule_SaveUnsigned(io, series->labelsCount);
    // TODO
    for (int i=0; i < series->labelsCount; i++) {
        RedisModule_SaveString(io, series->labels[i].key);
        RedisModule_SaveString(io, series->labels[i].value);
    }

    RedisModule_SaveUnsigned(io, countRules(series));

    CompactionRule *rule = series->rules;
    while (rule != NULL) {
        RedisModule_SaveString(io, rule->destKey);
        RedisModule_SaveUnsigned(io, rule->timeBucket);
        RedisModule_SaveUnsigned(io, rule->aggType);
        rule->aggClass->writeContext(rule->aggContext, io);
        rule = rule->nextRule;
    }

    size_t numSamples = SeriesGetNumSamples(series);
    RedisModule_SaveUnsigned(io, numSamples);

    SeriesIterator iter = SeriesQuery(series, 0, series->lastTimestamp);
    Sample sample;
    while (SeriesIteratorGetNext(&iter, &sample) != 0) {
        RedisModule_SaveUnsigned(io, sample.timestamp);
        RedisModule_SaveDouble(io, sample.data);
    }
    SeriesIteratorClose(&iter);
}<|MERGE_RESOLUTION|>--- conflicted
+++ resolved
@@ -32,15 +32,10 @@
 
     Series *series = NewSeries(keyName, labels, labelsCount, retentionTime, maxSamplesPerChunk);
 
-<<<<<<< HEAD
     RSL_Index(TSGlobalConfig.globalRSIndex, keyName, labels, labelsCount);
     FreeRSLabels(labels, labelsCount, FALSE);
 
     CompactionRule *lastRule;
-=======
-    CompactionRule *lastRule = NULL;
-    RedisModuleCtx *ctx = RedisModule_GetContextFromIO(io);
->>>>>>> 0b7128ac
 
     for (int i = 0; i < rulesCount; i++) {
         RedisModuleString *destKey = RedisModule_LoadString(io);
