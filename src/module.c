/*
* Copyright 2018-2019 Redis Labs Ltd. and Contributors
*
* This file is available under the Redis Labs Source Available License Agreement
*/
#include <time.h>
#include <string.h>
#include <limits.h>
#include <ctype.h>
#include <strings.h>

#include "redismodule.h"
#include "rmutil/util.h"
#include "rmutil/strings.h"
#include "rmutil/alloc.h"

#include "tsdb.h"
#include "compaction.h"
#include "rdb.h"
#include "config.h"
#include "module.h"
#include "indexer.h"
#include "version.h"

RedisModuleType *SeriesType;

static int ReplySeriesRange(RedisModuleCtx *ctx, Series *series, api_timestamp_t start_ts, api_timestamp_t end_ts,
                     AggregationClass *aggObject, int64_t time_delta, long long maxResults);

static void ReplyWithSeriesLabels(RedisModuleCtx *ctx, const Series *series);

static int parseLabelsFromArgs(RedisModuleString **argv, int argc, size_t *label_count, Label **labels) {
    int pos = RMUtil_ArgIndex("LABELS", argv, argc);
    int first_label_pos = pos + 1;
    Label *labelsResult = NULL;
    *label_count = 0;
    if (pos < 0) {
        *labels = NULL;
        return REDISMODULE_OK;
    }
    *label_count = (size_t)(max(0, (argc - first_label_pos) / 2 ));
    if (*label_count > 0) {
    	labelsResult = malloc(sizeof(Label) * (*label_count));
        for (int i=0; i < *label_count; i++) {
        	RedisModuleString *key = argv[first_label_pos + i*2];
        	RedisModuleString *value = argv[first_label_pos + i*2 + 1];

        	// Verify Label Key or Value are not empty strings
        	size_t keyLen, valueLen;
        	RedisModule_StringPtrLen(key, &keyLen);
        	RedisModule_StringPtrLen(value, &valueLen);
        	if(keyLen==0 || valueLen==0 || strpbrk( RedisModule_StringPtrLen(value, NULL), "(),")){
        		FreeLabels(labelsResult, i); // need to release prior key values too
        		return REDISMODULE_ERR;
        	}

        	labelsResult[i].key = RedisModule_CreateStringFromString(NULL, key);
        	labelsResult[i].value = RedisModule_CreateStringFromString(NULL, value);
        };
    }
    *labels = labelsResult;
    return REDISMODULE_OK;
}

int GetSeries(RedisModuleCtx *ctx, RedisModuleString *keyName, Series **series){
    RedisModuleKey *key = RedisModule_OpenKey(ctx, keyName, REDISMODULE_READ|REDISMODULE_WRITE);
    if (RedisModule_KeyType(key) == REDISMODULE_KEYTYPE_EMPTY) {
        RedisModule_ReplyWithError(ctx, "TSDB: the key does not exist"); // TODO add keyName
        return FALSE;
    }
    if (RedisModule_ModuleTypeGetType(key) != SeriesType) {
        RedisModule_ReplyWithError(ctx, REDISMODULE_ERRORMSG_WRONGTYPE);
        return FALSE;
    }
    *series = RedisModule_ModuleTypeGetValue(key);
    return TRUE;
}

static int parseCreateArgs(RedisModuleCtx *ctx, RedisModuleString **argv, int argc,
                    long long *retentionTime, long long *maxSamplesPerChunk, size_t *labelsCount, Label **labels) {
    *retentionTime = TSGlobalConfig.retentionPolicy;
    *maxSamplesPerChunk = TSGlobalConfig.maxSamplesPerChunk;
    *labelsCount = 0;
    if(parseLabelsFromArgs(argv, argc, labelsCount, labels) == REDISMODULE_ERR){
        RedisModule_ReplyWithError(ctx, "TSDB: Couldn't parse LABELS");
        return REDISMODULE_ERR;
    }

    if (RMUtil_ArgIndex("RETENTION", argv, argc) > 0 && RMUtil_ParseArgsAfter("RETENTION", argv, argc, "l", retentionTime) != REDISMODULE_OK) {
        RedisModule_ReplyWithError(ctx, "TSDB: Couldn't parse RETENTION");
        return REDISMODULE_ERR;
    }

    if (*retentionTime < 0) {
        RedisModule_ReplyWithError(ctx, "TSDB: Couldn't parse RETENTION");
        return REDISMODULE_ERR;
    }

    if (RMUtil_ArgIndex("CHUNK_SIZE", argv, argc) > 0 && RMUtil_ParseArgsAfter("CHUNK_SIZE", argv, argc, "l", maxSamplesPerChunk) != REDISMODULE_OK) {
        RedisModule_ReplyWithError(ctx, "TSDB: Couldn't parse CHUNK_SIZE");
        return REDISMODULE_ERR;
    }

    if (*maxSamplesPerChunk <= 0) {
        RedisModule_ReplyWithError(ctx, "TSDB: Couldn't parse CHUNK_SIZE");
        return REDISMODULE_ERR;
    }
    return REDISMODULE_OK;
}

static int _parseAggregationArgs(RedisModuleCtx *ctx, RedisModuleString **argv, int argc, api_timestamp_t *time_delta,
                         int *agg_type) {
    RedisModuleString * aggTypeStr = NULL;
    int offset = RMUtil_ArgIndex("AGGREGATION", argv, argc);
    if (offset > 0) {
        long long temp_time_delta = 0;
        if (RMUtil_ParseArgs(argv, argc, offset + 1, "sl", &aggTypeStr, &temp_time_delta) != REDISMODULE_OK) {
            RedisModule_ReplyWithError(ctx, "TSDB: Couldn't parse AGGREGATION");
            return TSDB_ERROR;
        }

        if (!aggTypeStr){
            RedisModule_ReplyWithError(ctx, "TSDB: Unknown aggregation type");
            return TSDB_ERROR;
        }

        *agg_type = RMStringLenAggTypeToEnum(aggTypeStr);

        if (*agg_type < 0 || *agg_type >= TS_AGG_TYPES_MAX) {
            RedisModule_ReplyWithError(ctx, "TSDB: Unknown aggregation type");
            return TSDB_ERROR;
        }

        if (temp_time_delta <= 0) {
            RedisModule_ReplyWithError(ctx, "TSDB: timeBucket must be greater than zero");
            return TSDB_ERROR;
        } else {
            *time_delta = (api_timestamp_t)temp_time_delta;
        }

        return TSDB_OK;
    }

    return TSDB_NOTEXISTS;

}

static int parseAggregationArgs(RedisModuleCtx *ctx, RedisModuleString **argv, int argc, api_timestamp_t *time_delta,
                         AggregationClass **agg_object) {
    int agg_type;
    int result = _parseAggregationArgs(ctx, argv, argc, time_delta, &agg_type);
    if (result == TSDB_OK) {
        *agg_object = GetAggClass(agg_type);
        if (*agg_object == NULL) {
            RedisModule_ReplyWithError(ctx, "TSDB: Failed to retrieve aggregation class");
            return TSDB_ERROR;
        }
        return TSDB_OK;
    } else {
        return result;
    }
}

static int parseRangeArguments(RedisModuleCtx *ctx, Series *series, int start_index, RedisModuleString **argv,
        api_timestamp_t *start_ts, api_timestamp_t *end_ts) {
    size_t start_len;
    const char *start = RedisModule_StringPtrLen(argv[start_index], &start_len);
    if (strcmp(start, "-") == 0) {
        *start_ts = 0;
    } else {
        if (RedisModule_StringToLongLong(argv[start_index], (long long int *) start_ts) != REDISMODULE_OK) {
            RedisModule_ReplyWithError(ctx, "TSDB: wrong fromTimestamp");
            return REDISMODULE_ERR;
        }
    }

    size_t end_len;
    const char *end = RedisModule_StringPtrLen(argv[start_index + 1], &end_len);
    if (strcmp(end, "+") == 0) {
        *end_ts = series->lastTimestamp;
    } else {
        if (RedisModule_StringToLongLong(argv[start_index + 1], (long long int *) end_ts) != REDISMODULE_OK) {
            RedisModule_ReplyWithError(ctx, "TSDB: wrong toTimestamp");
            return REDISMODULE_ERR;
        }
    }

    return REDISMODULE_OK;
}

static int parseCountArgument(RedisModuleCtx *ctx, RedisModuleString **argv, int argc, long long *count) {
    int offset = RMUtil_ArgIndex("COUNT", argv, argc);
    if (offset > 0) {
        if (strcasecmp(RedisModule_StringPtrLen(argv[offset - 1], NULL), "AGGREGATION") == 0) {
            int second_offset = offset + 1 + RMUtil_ArgIndex("COUNT", argv + offset + 1, argc - offset - 1);
            if (offset == second_offset) { return TSDB_OK; }
            offset = second_offset;
        }
        if (RedisModule_StringToLongLong(argv[offset + 1], count) != REDISMODULE_OK) {
            RedisModule_ReplyWithError(ctx, "TSDB: Couldn't parse COUNT");
            return TSDB_ERROR;
        }
    }
    return TSDB_OK;
}

static timestamp_t getSeriesFirstTimestamp(Series *series) {
    RedisModuleDictIter *iter = RedisModule_DictIteratorStartC(series->chunks, "^", NULL, 0);

//    Chunk *currentChunk;
    CompressedChunk *currentChunk;
    RedisModule_DictNextC(iter, NULL, (void*)&currentChunk);
    uint64_t firstTimestamp = CChunk_GetFirstTimestamp(currentChunk);
    RedisModule_DictIteratorStop(iter);
    return firstTimestamp;
}

static uint64_t getTotalSample(Series *series) {
    uint64_t total = 0;
    RedisModuleDictIter *iter = RedisModule_DictIteratorStartC(series->chunks, "^", NULL, 0);
//    Chunk *currentChunk;
    CompressedChunk *currentChunk;
    while (RedisModule_DictNextC(iter, NULL, (void*)&currentChunk)) {
        total += CChunk_ChunkNumOfSample(currentChunk);
    }
    RedisModule_DictIteratorStop(iter);
    return total;
}

int TSDB_info(RedisModuleCtx *ctx, RedisModuleString **argv, int argc) {
    RedisModule_AutoMemory(ctx);
    
    if (argc != 2) {
    	return RedisModule_WrongArity(ctx);
    }

    RedisModuleKey *key = RedisModule_OpenKey(ctx, argv[1], REDISMODULE_READ);
    Series *series;
    
    if (RedisModule_KeyType(key) == REDISMODULE_KEYTYPE_EMPTY){
        return RedisModule_ReplyWithError(ctx, "TSDB: key does not exist");
    } else if (RedisModule_ModuleTypeGetType(key) != SeriesType){
        return RedisModule_ReplyWithError(ctx, REDISMODULE_ERRORMSG_WRONGTYPE);
    } else {
        series = RedisModule_ModuleTypeGetValue(key);
    }

    RedisModule_ReplyWithArray(ctx, 10*2);

    RedisModule_ReplyWithSimpleString(ctx, "totalSamples");
    RedisModule_ReplyWithLongLong(ctx, getTotalSample(series));
    RedisModule_ReplyWithSimpleString(ctx, "memoryUsage");
    RedisModule_ReplyWithLongLong(ctx, SeriesMemUsage(series));
    RedisModule_ReplyWithSimpleString(ctx, "firstTimestamp");
    RedisModule_ReplyWithLongLong(ctx, getSeriesFirstTimestamp(series));
    RedisModule_ReplyWithSimpleString(ctx, "lastTimestamp");
    RedisModule_ReplyWithLongLong(ctx, series->lastTimestamp);
    RedisModule_ReplyWithSimpleString(ctx, "retentionTime");
    RedisModule_ReplyWithLongLong(ctx, series->retentionTime);
    RedisModule_ReplyWithSimpleString(ctx, "chunkCount");
    RedisModule_ReplyWithLongLong(ctx, RedisModule_DictSize(series->chunks));
    RedisModule_ReplyWithSimpleString(ctx, "maxSamplesPerChunk");
    RedisModule_ReplyWithLongLong(ctx, series->maxSamplesPerChunk);

    RedisModule_ReplyWithSimpleString(ctx, "labels");
    ReplyWithSeriesLabels(ctx, series);


    RedisModule_ReplyWithSimpleString(ctx, "sourceKey");
    if(series->srcKey == NULL){
    	RedisModule_ReplyWithNull(ctx);
    } else {
    	RedisModule_ReplyWithString(ctx, series->srcKey);
    }

    RedisModule_ReplyWithSimpleString(ctx, "rules");
    RedisModule_ReplyWithArray(ctx, REDISMODULE_POSTPONED_ARRAY_LEN);
    CompactionRule *rule = series->rules;
    int ruleCount = 0;
    while (rule != NULL) {
        RedisModule_ReplyWithArray(ctx, 3);
        RedisModule_ReplyWithString(ctx, rule->destKey);
        RedisModule_ReplyWithLongLong(ctx, rule->timeBucket);
        RedisModule_ReplyWithSimpleString(ctx, AggTypeEnumToString(rule->aggType));
        
        rule = rule->nextRule;
        ruleCount++;
    }
    RedisModule_ReplySetArrayLength(ctx, ruleCount);
    RedisModule_CloseKey(key);

    return REDISMODULE_OK;
}

void ReplyWithSeriesLabels(RedisModuleCtx *ctx, const Series *series) {
    RedisModule_ReplyWithArray(ctx, series->labelsCount);
    for (int i=0; i < series->labelsCount; i++) {
        RedisModule_ReplyWithArray(ctx, 2);
        RedisModule_ReplyWithString(ctx, series->labels[i].key);
        RedisModule_ReplyWithString(ctx, series->labels[i].value);
    }
}

void ReplyWithAggValue(RedisModuleCtx *ctx, timestamp_t last_agg_timestamp, AggregationClass *aggObject, void *context) {
    RedisModule_ReplyWithArray(ctx, 2);

    RedisModule_ReplyWithLongLong(ctx, last_agg_timestamp);
    RedisModule_ReplyWithDouble(ctx, aggObject->finalize(context));

    aggObject->resetContext(context);
}

int parseLabelListFromArgs(RedisModuleCtx *ctx, RedisModuleString **argv, int start, int query_count,
        QueryPredicate *queries) {
    QueryPredicate *query = queries;
    for (int i=start; i < start + query_count; i++) {
        size_t _s;
        const char *str2 = RedisModule_StringPtrLen(argv[i], &_s);
        if (strstr(str2, "!=(") != NULL) {  // order is important! Must be before "!=".
            query->type = LIST_NOTMATCH;
            if (parsePredicate(ctx, argv[i], query, "!=(") == TSDB_ERROR) {
                return TSDB_ERROR;
            }
        } else if (strstr(str2, "!=") != NULL) {
            query->type = NEQ;
            if (parsePredicate(ctx, argv[i], query, "!=") == TSDB_ERROR) {
                return TSDB_ERROR;
            }
            if (query->valueListCount == 0) {
                query->type = CONTAINS;
            }
        } else if (strstr(str2, "=(") != NULL) {  // order is important! Must be before "=".
            query->type = LIST_MATCH;
            if (parsePredicate(ctx, argv[i], query, "=(") == TSDB_ERROR) {
                return TSDB_ERROR;
            }
        } else if (strstr(str2, "=") != NULL) {
            query->type = EQ;
            if (parsePredicate(ctx, argv[i], query, "=") == TSDB_ERROR) {
                return TSDB_ERROR;
            }
            if (query->valueListCount == 0) {
                query->type = NCONTAINS;
            }
        } else {
            return TSDB_ERROR;
        }
        query++;
    }
    return TSDB_OK;
}

int TSDB_queryindex(RedisModuleCtx *ctx, RedisModuleString **argv, int argc) {
    RedisModule_AutoMemory(ctx);

    if (argc < 2) {
        return RedisModule_WrongArity(ctx);
    }

    int query_count = argc - 1;

    QueryPredicate *queries = RedisModule_PoolAlloc(ctx, sizeof(QueryPredicate) * query_count);
    if (parseLabelListFromArgs(ctx, argv, 1, query_count, queries) == TSDB_ERROR) {
        return RedisModule_ReplyWithError(ctx, "TSDB: failed parsing labels");
    }

    if (CountPredicateType(queries, (size_t) query_count, EQ) +
        CountPredicateType(queries, (size_t) query_count, LIST_MATCH) == 0) {
        return RedisModule_ReplyWithError(ctx, "TSDB: please provide at least one matcher");
    }

    RedisModuleDict *result = QueryIndex(ctx, queries, query_count);

    RedisModule_ReplyWithArray(ctx, REDISMODULE_POSTPONED_ARRAY_LEN);

    RedisModuleDictIter *iter = RedisModule_DictIteratorStartC(result, "^", NULL, 0);
    char *currentKey;
    size_t currentKeyLen;
    long long replylen = 0;
    while((currentKey = RedisModule_DictNextC(iter, &currentKeyLen, NULL)) != NULL) {
        RedisModule_ReplyWithStringBuffer(ctx, currentKey, currentKeyLen);
        replylen++;
    }
    RedisModule_DictIteratorStop(iter);
    RedisModule_ReplySetArrayLength(ctx, replylen);

    return REDISMODULE_OK;
}

int TSDB_mrange(RedisModuleCtx *ctx, RedisModuleString **argv, int argc) {
    RedisModule_AutoMemory(ctx);

    if (argc < 4) {
        return RedisModule_WrongArity(ctx);
    }

    api_timestamp_t start_ts, end_ts;
    api_timestamp_t time_delta = 0;
    Series fake_series = {0};
    fake_series.lastTimestamp = LLONG_MAX;
    if (parseRangeArguments(ctx, &fake_series, 1, argv, &start_ts, &end_ts) != REDISMODULE_OK) {
        return REDISMODULE_ERR;
    }

    AggregationClass *aggObject = NULL;
    int aggregationResult = parseAggregationArgs(ctx, argv, argc, &time_delta, &aggObject);
    if (aggregationResult == TSDB_ERROR) {
        return REDISMODULE_ERR;
    }

    int filter_location = RMUtil_ArgIndex("FILTER", argv, argc);
    if (filter_location == -1) {
        return RedisModule_WrongArity(ctx);
    }

    long long count = -1;
    if (parseCountArgument(ctx, argv, argc, &count) != REDISMODULE_OK) {
        return REDISMODULE_ERR;
    }

    size_t query_count = argc - 1 - filter_location;
    QueryPredicate *queries = RedisModule_PoolAlloc(ctx, sizeof(QueryPredicate) * query_count);
    if (parseLabelListFromArgs(ctx, argv, filter_location + 1, query_count, queries) == TSDB_ERROR) {
        return RedisModule_ReplyWithError(ctx, "TSDB: failed parsing labels");
    }

    if (CountPredicateType(queries, (size_t) query_count, EQ) == 0) {
        return RedisModule_ReplyWithError(ctx, "TSDB: please provide at least one matcher");
    }

    RedisModuleDict *result = QueryIndex(ctx, queries, query_count);

    RedisModule_ReplyWithArray(ctx, REDISMODULE_POSTPONED_ARRAY_LEN);

    RedisModuleDictIter *iter = RedisModule_DictIteratorStartC(result, "^", NULL, 0);
    char *currentKey;
    size_t currentKeyLen;
    long long replylen = 0;
    Series *series;
    while((currentKey = RedisModule_DictNextC(iter, &currentKeyLen, NULL)) != NULL) {
        RedisModuleKey *key = RedisModule_OpenKey(ctx, RedisModule_CreateString(ctx, currentKey, currentKeyLen),
                REDISMODULE_READ);
        if (key == NULL || RedisModule_ModuleTypeGetType(key) != SeriesType){
            RedisModule_Log(ctx, "warning", "couldn't open key or key is not a Timeseries. key=%s", currentKey);
            continue;
        }
        series = RedisModule_ModuleTypeGetValue(key);
        RedisModule_ReplyWithArray(ctx, 3);
        RedisModule_ReplyWithStringBuffer(ctx, currentKey, currentKeyLen);
        ReplyWithSeriesLabels(ctx, series);
        ReplySeriesRange(ctx, series, start_ts, end_ts, aggObject, time_delta, count);
        replylen++;
    }
    RedisModule_DictIteratorStop(iter);
    RedisModule_ReplySetArrayLength(ctx, replylen);

    return REDISMODULE_OK;
}

int TSDB_range(RedisModuleCtx *ctx, RedisModuleString **argv, int argc) {
    RedisModule_AutoMemory(ctx);

    if (argc < 4) {
        return RedisModule_WrongArity(ctx);
    }

    Series *series;
    RedisModuleKey *key;
    key = RedisModule_OpenKey(ctx, argv[1], REDISMODULE_READ);

    if (RedisModule_KeyType(key) == REDISMODULE_KEYTYPE_EMPTY){
        return RedisModule_ReplyWithError(ctx, "TSDB: key does not exist");
    } else if (RedisModule_ModuleTypeGetType(key) != SeriesType){
        return RedisModule_ReplyWithError(ctx, REDISMODULE_ERRORMSG_WRONGTYPE);
    } else {
        series = RedisModule_ModuleTypeGetValue(key);
    }

    api_timestamp_t start_ts, end_ts;
    api_timestamp_t time_delta = 0;
    if (parseRangeArguments(ctx, series, 2, argv, &start_ts, &end_ts) != REDISMODULE_OK) {
        return REDISMODULE_ERR;
    }

    long long count = -1;
    if (parseCountArgument(ctx, argv, argc, &count) != REDISMODULE_OK) {
        return REDISMODULE_ERR;
    }

    AggregationClass *aggObject = NULL;
    int aggregationResult = parseAggregationArgs(ctx, argv, argc, &time_delta, &aggObject);
    if (aggregationResult == TSDB_ERROR) {
        return REDISMODULE_ERR;
    }

    ReplySeriesRange(ctx, series, start_ts, end_ts, aggObject, time_delta, count);
    return REDISMODULE_OK;
}

int ReplySeriesRange(RedisModuleCtx *ctx, Series *series, api_timestamp_t start_ts, api_timestamp_t end_ts,
        AggregationClass *aggObject, int64_t time_delta, long long maxResults) {
    Sample sample;
    long long arraylen = 0;
    timestamp_t last_agg_timestamp = 0;

    // In case a retention is set shouldn't return chunks older than the retention 
    if(series->retentionTime){
    	start_ts = series->lastTimestamp > series->retentionTime ?
    			max(start_ts, series->lastTimestamp - series->retentionTime) : start_ts;
    }
    SeriesIterator iterator = SeriesQuery(series, start_ts, end_ts);

    void *context = NULL;
    if (aggObject != NULL)
        context = aggObject->createContext();
    
    RedisModule_ReplyWithArray(ctx, REDISMODULE_POSTPONED_ARRAY_LEN);
    while (SeriesIteratorGetNext(&iterator, &sample) != 0 &&
                    (maxResults == -1 || arraylen < maxResults)) {
        if (aggObject == NULL) { // No aggregation whatssoever
            RedisModule_ReplyWithArray(ctx, 2);

            RedisModule_ReplyWithLongLong(ctx, sample.timestamp);
            RedisModule_ReplyWithDouble(ctx, sample.value);
            arraylen++;
        } else {
            timestamp_t current_timestamp = sample.timestamp - (sample.timestamp % time_delta);
            if (current_timestamp > last_agg_timestamp) {
                if (last_agg_timestamp != 0) {
                    ReplyWithAggValue(ctx, last_agg_timestamp, aggObject, context);
                    arraylen++;
                }
                last_agg_timestamp = current_timestamp;
            }
            aggObject->appendValue(context, sample.value);
        }
    }
    SeriesIteratorClose(&iterator);

    if (aggObject != AGG_NONE && arraylen != maxResults) {
        // reply last bucket of data
        ReplyWithAggValue(ctx, last_agg_timestamp, aggObject, context);
        arraylen++;
    }

    RedisModule_ReplySetArrayLength(ctx,arraylen);
    return REDISMODULE_OK;
}

void handleCompaction(RedisModuleCtx *ctx, CompactionRule *rule, api_timestamp_t timestamp, double value) {
    timestamp_t currentTimestamp = timestamp - timestamp % rule->timeBucket;

    if (rule->startCurrentTimeBucket == -1LL) {
        // first sample, lets init the startCurrentTimeBucket
        rule->startCurrentTimeBucket = currentTimestamp;
    }

    if (currentTimestamp > rule->startCurrentTimeBucket) {
        RedisModuleKey *key = RedisModule_OpenKey(ctx, rule->destKey, REDISMODULE_READ|REDISMODULE_WRITE);
        if (RedisModule_KeyType(key) == REDISMODULE_KEYTYPE_EMPTY){
            // key doesn't exist anymore and we don't do anything
            return;
        }
        Series *destSeries = RedisModule_ModuleTypeGetValue(key);

        SeriesAddSample(destSeries, rule->startCurrentTimeBucket, rule->aggClass->finalize(rule->aggContext));
        rule->aggClass->resetContext(rule->aggContext);
        rule->startCurrentTimeBucket = currentTimestamp;
        RedisModule_CloseKey(key);
    }

    rule->aggClass->appendValue(rule->aggContext, value);
}

static int internalAdd(RedisModuleCtx *ctx, Series *series, api_timestamp_t timestamp, double value) {
    int retval = SeriesAddSample(series, timestamp, value);
    int result = 0;
    if (retval == TSDB_ERR_TIMESTAMP_TOO_OLD) {
        RedisModule_ReplyWithError(ctx, "TSDB: Timestamp cannot be older than the latest timestamp in the time series");
        result = REDISMODULE_ERR;
    } else if (retval != TSDB_OK) {
        RedisModule_ReplyWithError(ctx, "TSDB: Unknown Error");
        result = REDISMODULE_ERR;
    } else {
        // handle compaction rules
        CompactionRule *rule = series->rules;
        while (rule != NULL) {
            handleCompaction(ctx, rule, timestamp, value);
            rule = rule->nextRule;
        }
        RedisModule_ReplyWithLongLong(ctx, timestamp);
        result = REDISMODULE_OK;
    }
    return result;
}

static inline int add(RedisModuleCtx *ctx, RedisModuleString *keyName, RedisModuleString *timestampStr, RedisModuleString *valueStr, RedisModuleString **argv, int argc){
	  RedisModuleKey *key = RedisModule_OpenKey(ctx, keyName, REDISMODULE_READ|REDISMODULE_WRITE);

	    double value;
	    api_timestamp_t timestamp;
	    if ((RedisModule_StringToDouble(valueStr, &value) != REDISMODULE_OK))
	        return RedisModule_ReplyWithError(ctx, "TSDB: invalid value");

    if ((RedisModule_StringToLongLong(timestampStr, (long long int *) &timestamp) != REDISMODULE_OK)) {
        // if timestamp is "*", take current time (automatic timestamp)
        if(RMUtil_StringEqualsC(timestampStr, "*"))
            timestamp = (u_int64_t) RedisModule_Milliseconds();
        else
            return RedisModule_ReplyWithError(ctx, "TSDB: invalid timestamp");
    }

    Series *series = NULL;

    if (argv != NULL && RedisModule_KeyType(key) == REDISMODULE_KEYTYPE_EMPTY) {
        // the key doesn't exist, lets check we have enough information to create one
        long long retentionTime;
        long long maxSamplesPerChunk;
        size_t labelsCount;
        Label *labels;
        if (parseCreateArgs(ctx, argv, argc, &retentionTime, &maxSamplesPerChunk, &labelsCount, &labels) != REDISMODULE_OK) {
            return REDISMODULE_ERR;
        }

        CreateTsKey(ctx, keyName, labels, labelsCount, retentionTime, maxSamplesPerChunk, &series, &key);
        SeriesCreateRulesFromGlobalConfig(ctx, keyName, series, labels, labelsCount);
    } else if (RedisModule_ModuleTypeGetType(key) != SeriesType){
        return RedisModule_ReplyWithError(ctx, "TSDB: the key is not a TSDB key");
    } else {
        series = RedisModule_ModuleTypeGetValue(key);
    }
    int rv = internalAdd(ctx, series, timestamp, value);
    RedisModule_CloseKey(key);
    return rv;
}

int TSDB_madd(RedisModuleCtx *ctx, RedisModuleString **argv, int argc) {
    RedisModule_AutoMemory(ctx);

    if (argc < 4 || (argc-1)%3 != 0) {
        return RedisModule_WrongArity(ctx);
    }

    RedisModule_ReplyWithArray(ctx, (argc-1)/3);
    for(int i=1; i<argc ; i+=3){
        RedisModuleString *keyName = argv[i];
        RedisModuleString *timestampStr = argv[i+1];
        RedisModuleString *valueStr = argv[i+2];
        add(ctx, keyName, timestampStr, valueStr, NULL, -1);
    }
    RedisModule_ReplicateVerbatim(ctx);
    return REDISMODULE_OK;
}

int TSDB_add(RedisModuleCtx *ctx, RedisModuleString **argv, int argc) {
    RedisModule_AutoMemory(ctx);

    if (argc < 4) {
        return RedisModule_WrongArity(ctx);
    }

    RedisModuleString *keyName = argv[1];
    RedisModuleString *timestampStr = argv[2];
    RedisModuleString *valueStr = argv[3];

    int result = add(ctx, keyName, timestampStr, valueStr, argv, argc);
    RedisModule_ReplicateVerbatim(ctx);
    return result;
}

int CreateTsKey(RedisModuleCtx *ctx, RedisModuleString *keyName, Label *labels, size_t labelsCounts, long long retentionTime,
                long long maxSamplesPerChunk, Series **series, RedisModuleKey **key) {
    if (*key == NULL) {
        *key = RedisModule_OpenKey(ctx, keyName, REDISMODULE_READ|REDISMODULE_WRITE);
    }

    RedisModule_RetainString(ctx, keyName);
    *series = NewSeries(keyName, labels, labelsCounts, retentionTime, maxSamplesPerChunk);
    if (RedisModule_ModuleTypeSetValue(*key, SeriesType, *series) == REDISMODULE_ERR) {
        return TSDB_ERROR;
    }

    IndexMetric(ctx, keyName, (*series)->labels, (*series)->labelsCount);

    return TSDB_OK;
}

int TSDB_create(RedisModuleCtx *ctx, RedisModuleString **argv, int argc) {
    RedisModule_AutoMemory(ctx);

    if (argc < 2) {
        return RedisModule_WrongArity(ctx);
    }

    Series *series;
    RedisModuleString *keyName = argv[1];
    long long retentionTime;
    long long maxSamplesPerChunk;
    size_t labelsCount;
    Label *labels;

    if (parseCreateArgs(ctx, argv, argc, &retentionTime, &maxSamplesPerChunk, &labelsCount, &labels) != REDISMODULE_OK) {
        return REDISMODULE_ERR;
    }

    RedisModuleKey *key = RedisModule_OpenKey(ctx, keyName, REDISMODULE_READ|REDISMODULE_WRITE);

    if (RedisModule_KeyType(key) != REDISMODULE_KEYTYPE_EMPTY) {
        RedisModule_CloseKey(key);
        return RedisModule_ReplyWithError(ctx,"TSDB: key already exists");
    }

    CreateTsKey(ctx, keyName, labels, labelsCount, retentionTime, maxSamplesPerChunk, &series, &key);
    RedisModule_CloseKey(key);

    RedisModule_Log(ctx, "verbose", "created new series");
    RedisModule_ReplyWithSimpleString(ctx, "OK");
    RedisModule_ReplicateVerbatim(ctx);
    return REDISMODULE_OK;
}

int TSDB_alter(RedisModuleCtx *ctx, RedisModuleString **argv, int argc){
    RedisModule_AutoMemory(ctx);

    if (argc < 2) {
        return RedisModule_WrongArity(ctx);
    }

    Series *series;
    RedisModuleString *keyName = argv[1];
    long long retentionTime;
    long long maxSamplesPerChunk;
    size_t labelsCount;
    Label *newLabels;

    if (parseCreateArgs(ctx, argv, argc, &retentionTime, &maxSamplesPerChunk, &labelsCount, &newLabels) != REDISMODULE_OK) {
        return REDISMODULE_ERR;
    }

    RedisModuleKey *key = RedisModule_OpenKey(ctx, keyName, REDISMODULE_READ|REDISMODULE_WRITE);
    if (RedisModule_ModuleTypeGetType(key) != SeriesType) {
        RedisModule_CloseKey(key);
        return RedisModule_ReplyWithError(ctx, REDISMODULE_ERRORMSG_WRONGTYPE);
    }
    series = RedisModule_ModuleTypeGetValue(key);
    if (RMUtil_ArgIndex("RETENTION", argv, argc) > 0) {
        series->retentionTime = retentionTime;
    }

    if (RMUtil_ArgIndex("CHUNK_SIZE", argv, argc) > 0) {
        series->maxSamplesPerChunk = maxSamplesPerChunk;
    }

    if (RMUtil_ArgIndex("LABELS", argv, argc) > 0) {
        RemoveIndexedMetric(ctx, keyName, series->labels, series->labelsCount);
        // free current labels
        FreeLabels(series->labels, series->labelsCount);

        // set new newLabels
        series->labels = newLabels;
        series->labelsCount = labelsCount;
        IndexMetric(ctx, keyName, series->labels, series->labelsCount);
    }

    RedisModule_CloseKey(key);
    RedisModule_ReplyWithSimpleString(ctx, "OK");
    RedisModule_ReplicateVerbatim(ctx);
    return REDISMODULE_OK;
}

/*
TS.DELETERULE SOURCE_KEY DEST_KEY
 */
int TSDB_deleteRule(RedisModuleCtx *ctx, RedisModuleString **argv, int argc) {
    RedisModule_AutoMemory(ctx);

    if (argc != 3) {
        return RedisModule_WrongArity(ctx);
    }

    RedisModuleString *srcKeyName = argv[1];

    // First try to remove the rule from the source key
    Series *srcSeries;
    int status = GetSeries(ctx, srcKeyName, &srcSeries);
    if(!status){
    	return REDISMODULE_ERR;
    }

    RedisModuleString *destKeyName = argv[2];
    if (!SeriesDeleteRule(srcSeries, destKeyName)) {
    	return RedisModule_ReplyWithError(ctx, "TSDB: compaction rule does not exist");
    }

    // If succeed to remove the rule from the source key remove from the destination too
    Series *destSeries;
    status = GetSeries(ctx, destKeyName, &destSeries);
    if(!status){
    	return REDISMODULE_ERR;
    }
    SeriesDeleteSrcRule(destSeries, srcKeyName);

    RedisModule_ReplyWithSimpleString(ctx, "OK");
    RedisModule_ReplicateVerbatim(ctx);
    return REDISMODULE_OK;
}

/*
TS.CREATERULE sourceKey destKey AGGREGATION aggregationType timeBucket
*/
int TSDB_createRule(RedisModuleCtx *ctx, RedisModuleString **argv, int argc) {
    RedisModule_AutoMemory(ctx);

    if (argc != 6){
        return RedisModule_WrongArity(ctx);
    }

    // Validate aggregation arguments
    api_timestamp_t timeBucket;
    int aggType;
    int result = _parseAggregationArgs(ctx, argv, argc, &timeBucket, &aggType);
    if (result == TSDB_NOTEXISTS) {
        return RedisModule_WrongArity(ctx);
    }
    if (result == TSDB_ERROR) {
        return REDISMODULE_ERR;
    }

    RedisModuleString *srcKeyName = argv[1];
    RedisModuleString *destKeyName = argv[2];
    if(!RedisModule_StringCompare(srcKeyName, destKeyName)){
    	return RedisModule_ReplyWithError(ctx, "TSDB: the source key and destination key should be different");
    }

    // First we verify the source is not a destination
    Series *srcSeries;
    int status = GetSeries(ctx, srcKeyName, &srcSeries);
    if(!status){
    	return REDISMODULE_ERR;
    }
    if(srcSeries->srcKey){
    	return RedisModule_ReplyWithError(ctx, "TSDB: the source key already has a source rule");
    }

    // Second verify the destination doesn't have other rule
    Series *destSeries;
    status = GetSeries(ctx, destKeyName, &destSeries);
    if(!status){
    	return REDISMODULE_ERR;
    }
    srcKeyName = RedisModule_CreateStringFromString(ctx, srcKeyName);
    if(!SeriesSetSrcRule(destSeries, srcKeyName)){
    	return RedisModule_ReplyWithError(ctx, "TSDB: the destination key already has a rule");
    }
    RedisModule_RetainString(ctx, srcKeyName);

    // Last add the rule to source
    destKeyName = RedisModule_CreateStringFromString(ctx, destKeyName);
    if (SeriesAddRule(srcSeries, destKeyName, aggType, timeBucket) == NULL) {
        RedisModule_ReplyWithSimpleString(ctx, "TSDB: ERROR creating rule");
        return REDISMODULE_ERR;
    }
    RedisModule_RetainString(ctx, destKeyName);

    RedisModule_ReplicateVerbatim(ctx);
    RedisModule_ReplyWithSimpleString(ctx, "OK");
    return REDISMODULE_OK;
}


/*
TS.INCRBY ts_key NUMBER [TIMESTAMP timestamp]
*/
int TSDB_incrby(RedisModuleCtx *ctx, RedisModuleString **argv, int argc) {
    RedisModule_AutoMemory(ctx);

    if (argc < 3) {
        return RedisModule_WrongArity(ctx);
    }

    RedisModuleString *keyName = argv[1];
    Series *series;

    RedisModuleKey *key = RedisModule_OpenKey(ctx, argv[1], REDISMODULE_READ|REDISMODULE_WRITE);
    if (RedisModule_KeyType(key) == REDISMODULE_KEYTYPE_EMPTY) {
        // the key doesn't exist, lets check we have enough information to create one
        long long retentionTime;
        long long maxSamplesPerChunk;
        size_t labelsCount;
        Label *labels;
        if (parseCreateArgs(ctx, argv, argc, &retentionTime, &maxSamplesPerChunk, &labelsCount, &labels) != REDISMODULE_OK) {
            return REDISMODULE_ERR;
        }

        CreateTsKey(ctx, keyName, labels, labelsCount, retentionTime, maxSamplesPerChunk, &series, &key);
        SeriesCreateRulesFromGlobalConfig(ctx, keyName, series, labels, labelsCount);
    }

    series = RedisModule_ModuleTypeGetValue(key);

    double incrby = 0;
<<<<<<< HEAD
    if (RMUtil_ParseArgs(argv, argc, 2, "d", &incrby) != REDISMODULE_OK)
        return RedisModule_ReplyWithError(ctx, "TSDB: invalid increase/decrease value");
=======
    if (RMUtil_ParseArgs(argv, argc, 2, "d", &incrby) != REDISMODULE_OK) {
        return RedisModule_ReplyWithError(ctx, "TSDB: invalid increase/decrease value");
    }
>>>>>>> e76ad8a8

    long long currentUpdatedTime = -1;
    int timestampLoc = RMUtil_ArgIndex("TIMESTAMP", argv, argc);
    if (timestampLoc == -1 || RMUtil_StringEqualsC(argv[timestampLoc + 1], "*")) {
        currentUpdatedTime = RedisModule_Milliseconds();
    } else if(RedisModule_StringToLongLong(argv[timestampLoc + 1], (long long *) &currentUpdatedTime) != REDISMODULE_OK) {
        return RedisModule_ReplyWithError(ctx, "TSDB: invalid timestamp");
    }

    double result = series->lastValue;
    RMUtil_StringToLower(argv[0]);
    if (RMUtil_StringEqualsC(argv[0], "ts.incrby")) {
        result += incrby;
    } else {
        result -= incrby;
    }

    int rv = internalAdd(ctx, series, currentUpdatedTime, result);
    RedisModule_ReplicateVerbatim(ctx);
    RedisModule_CloseKey(key);
    return rv;
}

int TSDB_get(RedisModuleCtx *ctx, RedisModuleString **argv, int argc) {
    RedisModule_AutoMemory(ctx);

    if (argc != 2) {
    	return RedisModule_WrongArity(ctx);
    }

    RedisModuleKey *key = RedisModule_OpenKey(ctx, argv[1], REDISMODULE_READ);
    Series *series;

    if (RedisModule_KeyType(key) == REDISMODULE_KEYTYPE_EMPTY) {
        return RedisModule_ReplyWithError(ctx, "TSDB: key does not exist");
    } else if (RedisModule_ModuleTypeGetType(key) != SeriesType) {
        return RedisModule_ReplyWithError(ctx, REDISMODULE_ERRORMSG_WRONGTYPE);
    } else {
        series = RedisModule_ModuleTypeGetValue(key);
    }
    RedisModule_ReplyWithArray(ctx, 2);
    RedisModule_ReplyWithLongLong(ctx, series->lastTimestamp);
    RedisModule_ReplyWithDouble(ctx, series->lastValue);

    RedisModule_CloseKey(key);
    return REDISMODULE_OK;
}

int TSDB_mget(RedisModuleCtx *ctx, RedisModuleString **argv, int argc) {
    RedisModule_AutoMemory(ctx);

    if (argc < 3) {
        return RedisModule_WrongArity(ctx);
    }

    int filter_location = RMUtil_ArgIndex("FILTER", argv, argc);
    if (filter_location == -1) {
        return RedisModule_WrongArity(ctx);
    }
    size_t query_count = argc - 1 - filter_location;
    QueryPredicate *queries = RedisModule_PoolAlloc(ctx, sizeof(QueryPredicate) * query_count);
    if (parseLabelListFromArgs(ctx, argv, filter_location + 1, query_count, queries) == TSDB_ERROR) {
        return RedisModule_ReplyWithError(ctx, "TSDB: failed parsing labels");
    }

    if (CountPredicateType(queries, (size_t) query_count, EQ) == 0) {
        return RedisModule_ReplyWithError(ctx, "TSDB: please provide at least one matcher");
    }

    RedisModuleDict *result = QueryIndex(ctx, queries, query_count);
    RedisModule_ReplyWithArray(ctx, REDISMODULE_POSTPONED_ARRAY_LEN);
    RedisModuleDictIter *iter = RedisModule_DictIteratorStartC(result, "^", NULL, 0);
    char *currentKey;
    size_t currentKeyLen;
    long long replylen = 0;
    Series *series;
    while((currentKey = RedisModule_DictNextC(iter, &currentKeyLen, NULL)) != NULL) {
        RedisModuleKey *key = RedisModule_OpenKey(ctx, RedisModule_CreateString(ctx, currentKey, currentKeyLen),
                REDISMODULE_READ);
        if (key == NULL || RedisModule_ModuleTypeGetType(key) != SeriesType){
            RedisModule_Log(ctx, "warning", "couldn't open key or key is not a Timeseries. key=%s", currentKey);
                continue;
            }
        series = RedisModule_ModuleTypeGetValue(key);

        RedisModule_ReplyWithArray(ctx, 4);
        RedisModule_ReplyWithStringBuffer(ctx, currentKey, currentKeyLen);
        ReplyWithSeriesLabels(ctx, series);
        RedisModule_ReplyWithLongLong(ctx, series->lastTimestamp);
        RedisModule_ReplyWithDouble(ctx, series->lastValue);
        replylen++;
        RedisModule_CloseKey(key);
    }
    RedisModule_DictIteratorStop(iter);
    RedisModule_ReplySetArrayLength(ctx, replylen);

    return REDISMODULE_OK;
}

int NotifyCallback(RedisModuleCtx *original_ctx, int type, const char *event, RedisModuleString *key) {
    RedisModuleCtx *ctx = RedisModule_GetThreadSafeContext(NULL);
    RedisModule_AutoMemory(ctx);

    if (strcasecmp(event, "del")==0) {
        CleanLastDeletedSeries(ctx, key);
    }

    RedisModule_FreeThreadSafeContext(ctx);

    return REDISMODULE_OK;
}

/*
module loading function, possible arguments:
COMPACTION_POLICY - compaction policy from parse_policies,h
RETENTION_POLICY - long that represents the retention in milliseconds
MAX_SAMPLE_PER_CHUNK - how many samples per chunk
example:
redis-server --loadmodule ./redistimeseries.so COMPACTION_POLICY "max:1m:1d;min:10s:1h;avg:2h:10d;avg:3d:100d" RETENTION_POLICY 3600 MAX_SAMPLE_PER_CHUNK 1024
*/
int RedisModule_OnLoad(RedisModuleCtx *ctx, RedisModuleString **argv, int argc) {
    if (RedisModule_Init(ctx, "timeseries", REDISTIMESERIES_MODULE_VERSION, REDISMODULE_APIVER_1) == REDISMODULE_ERR) {
        return REDISMODULE_ERR;
    }

    if (ReadConfig(ctx, argv, argc) == TSDB_ERROR) {
        return REDISMODULE_ERR;
    }

    RedisModuleTypeMethods tm = {
            .version = REDISMODULE_TYPE_METHOD_VERSION,
            .rdb_load = series_rdb_load,
            .rdb_save = series_rdb_save,
            .aof_rewrite = RMUtil_DefaultAofRewrite,
            .mem_usage = SeriesMemUsage,
            .free = FreeSeries
        };

    SeriesType = RedisModule_CreateDataType(ctx, "TSDB-TYPE", TS_ENC_VER, &tm);
    if (SeriesType == NULL) return REDISMODULE_ERR;
    IndexInit();
    RMUtil_RegisterWriteDenyOOMCmd(ctx, "ts.create", TSDB_create);
    RMUtil_RegisterWriteDenyOOMCmd(ctx, "ts.alter", TSDB_alter);
    RMUtil_RegisterWriteDenyOOMCmd(ctx, "ts.createrule", TSDB_createRule);
    RMUtil_RegisterWriteCmd(ctx, "ts.deleterule", TSDB_deleteRule);
    RMUtil_RegisterWriteDenyOOMCmd(ctx, "ts.add", TSDB_add);
    RMUtil_RegisterWriteDenyOOMCmd(ctx, "ts.incrby", TSDB_incrby);
    RMUtil_RegisterWriteDenyOOMCmd(ctx, "ts.decrby", TSDB_incrby);
    RMUtil_RegisterReadCmd(ctx, "ts.range", TSDB_range);
    RMUtil_RegisterReadCmd(ctx, "ts.queryindex", TSDB_queryindex);
    RMUtil_RegisterReadCmd(ctx, "ts.info", TSDB_info);
    RMUtil_RegisterReadCmd(ctx, "ts.get", TSDB_get);

    if (RedisModule_CreateCommand(ctx, "ts.madd", TSDB_madd, "write deny-oom", 1, -1, 3) == REDISMODULE_ERR)
        return REDISMODULE_ERR;

    if (RedisModule_CreateCommand(ctx, "ts.mrange", TSDB_mrange, "readonly", 0, 0, 0) == REDISMODULE_ERR)
        return REDISMODULE_ERR;

    if (RedisModule_CreateCommand(ctx, "ts.mget", TSDB_mget, "readonly", 0, 0, 0) == REDISMODULE_ERR)
        return REDISMODULE_ERR;

    RedisModule_SubscribeToKeyspaceEvents(ctx, REDISMODULE_NOTIFY_GENERIC, NotifyCallback);

    return REDISMODULE_OK;
}<|MERGE_RESOLUTION|>--- conflicted
+++ resolved
@@ -899,14 +899,9 @@
     series = RedisModule_ModuleTypeGetValue(key);
 
     double incrby = 0;
-<<<<<<< HEAD
-    if (RMUtil_ParseArgs(argv, argc, 2, "d", &incrby) != REDISMODULE_OK)
-        return RedisModule_ReplyWithError(ctx, "TSDB: invalid increase/decrease value");
-=======
     if (RMUtil_ParseArgs(argv, argc, 2, "d", &incrby) != REDISMODULE_OK) {
         return RedisModule_ReplyWithError(ctx, "TSDB: invalid increase/decrease value");
     }
->>>>>>> e76ad8a8
 
     long long currentUpdatedTime = -1;
     int timestampLoc = RMUtil_ArgIndex("TIMESTAMP", argv, argc);
