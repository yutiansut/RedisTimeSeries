--- conflicted
+++ resolved
@@ -11,11 +11,7 @@
 
 TSConfig TSGlobalConfig;
 
-<<<<<<< HEAD
-int ReadTSConfig(RedisModuleString **argv, int argc) {
-=======
-int ReadConfig(RedisModuleCtx *ctx, RedisModuleString **argv, int argc) {
->>>>>>> 3d1ba1b0
+int ReadTSConfig(RedisModuleCtx *ctx, RedisModuleString **argv, int argc) {
     TSGlobalConfig.hasGlobalConfig = FALSE;
 
     if (argc > 1 && RMUtil_ArgIndex("COMPACTION_POLICY", argv, argc) >= 0) {
