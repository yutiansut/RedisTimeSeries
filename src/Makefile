<<<<<<< HEAD
PREFIX?=/usr/local
INSTALL_LIB=$(PREFIX)/lib
INSTALL=/usr/bin/install
PAKCAGE_NAME?="../build/redistimeseries.{os}-{architecture}.latest.zip"
REDISEARCH=../RediSearch/libredisearch.a

#set environment variable RM_INCLUDE_DIR to the location of redismodule.h
ifndef RM_INCLUDE_DIR
	RM_INCLUDE_DIR=../RedisModulesSDK
endif
=======
ROOT=..
include $(ROOT)/build/mk/defs

BINDIR=$(BINROOT)/src
SRCDIR=.

#----------------------------------------------------------------------------------------------  

PREFIX ?= /usr/local
INSTALL_LIB:=$(PREFIX)/lib
INSTALL:=/usr/bin/install
PAKCAGE_NAME ?= $(BINROOT)/redistimeseries.{os}-{architecture}.latest.zip

# set environment variable RM_INCLUDE_DIR to the location of redismodule.h
SDK_DIR=$(ROOT)/deps/RedisModulesSDK
RMUTIL_LIBDIR=$(BINROOT)/rmutil
LIBRMUTIL=$(RMUTIL_LIBDIR)/librmutil.a

#----------------------------------------------------------------------------------------------

TARGET=$(BINROOT)/redistimeseries.so
UNITTESTS_RUNNER=$(BINROOT)/unittests_runner

CC=gcc

CC_FLAGS = \
	-I$(SDK_DIR) \
	-Wall \
	-fPIC \
	-std=gnu99 \
	-MMD -MF $(@:.o=.d) \
	-include $(SRCDIR)/common.h \
	-DREDIS_MODULE_TARGET \
	-DREDISMODULE_EXPERIMENTAL_API
>>>>>>> 3d1ba1b0

LD_FLAGS += 
LD_LIBS += -lc -lm -L$(RMUTIL_LIBDIR) -lrmutil

ifeq ($(OS),linux)
SO_LD_FLAGS += -shared -Bsymbolic $(LD_FLAGS)
endif

<<<<<<< HEAD
ifndef REDISEARCH_LIBDIR
	REDISEARCH_LIBDIR=../RediSearch/src
endif

# find the OS
uname_S := $(shell sh -c 'uname -s 2>/dev/null || echo not')
=======
ifeq ($(OS),macosx)
SO_LD_FLAGS += -bundle -undefined dynamic_lookup -Wl,-macosx_version_min,10.8 $(LD_FLAGS)
endif
>>>>>>> 3d1ba1b0

ifeq ($(DEBUG),1)
CC_FLAGS += -g -ggdb -O0 -DVALGRIND
LD_FLAGS += -g
else
CC_FLAGS += -O3
endif
<<<<<<< HEAD
CFLAGS = -I$(RM_INCLUDE_DIR) -I$(REDISEARCH_LIBDIR) -Wall -O0 -g -fPIC -lc -lm -std=gnu99  -DREDIS_MODULE_TARGET -DREDISMODULE_EXPERIMENTAL_API

CC=gcc
LD=gcc

ifeq ($(COV),1)
CFLAGS += -fprofile-arcs -ftest-coverage
LDFLAGS += -fprofile-arcs
SHOBJ_LDFLAGS += -fprofile-arcs
endif
=======
>>>>>>> 3d1ba1b0

_SOURCES=\
	chunk.c \
	compaction.c \
	config.c \
	indexer.c \
	module.c \
	parse_policies.c \
	rdb.c \
	tsdb.c

_TEST_SOURCES=\
	tests.c \
	endianconv.c

SOURCES=$(addprefix $(SRCDIR)/,$(_SOURCES))
OBJECTS=$(patsubst $(SRCDIR)/%.c,$(BINDIR)/%.o,$(SOURCES))

<<<<<<< HEAD
redistimeseries.so: rmutil module.o tsdb.o compaction.o rdb.o chunk.o parse_policies.o config.o indexer.o endianconv.o version.h search.o
	$(LD) -o $@ module.o tsdb.o rdb.o compaction.o chunk.o parse_policies.o config.o indexer.o search.o $(REDISEARCH) $(SHOBJ_LDFLAGS) $(LIBS) -L$(RMUTIL_LIBDIR) -lrmutil -lc
=======
TEST_SOURCES=$(addprefix $(SRCDIR)/,$(_TEST_SOURCES))
TEST_OBJECTS=$(patsubst $(SRCDIR)/%.c,$(BINDIR)/%.o,$(TEST_SOURCES))
>>>>>>> 3d1ba1b0

CC_DEPS = $(patsubst $(SRCDIR)/%.c, $(BINDIR)/%.d, $(SOURCES) $(TEST_SOURCES))

#----------------------------------------------------------------------------------------------

.PHONY: package tests unittests clean all install uninstall docker bindirs

all: bindirs $(TARGET)

include $(MK)/rules

rmutil:
	@echo Building $@...
	$(SHOW)$(MAKE) -C $(ROOT)/build/rmutil

$(LIBRMUTIL): rmutil

clean:
<<<<<<< HEAD
	rm -rf *.xo *.so *.o ./tests_runner
	$(RM) -rf tmp
	find . -name '*.gcov' -delete
	find . -name '*.gcda' -delete
	find . -name '*.gcno' -delete
=======
	-$(SHOW)[ -e $(BINDIR) ] && find $(BINDIR) -name '*.[oadh]' -type f -delete
	-$(SHOW)$(MAKE) -C $(ROOT)/build/rmutil clean
	-$(SHOW)rm -f $(TARGET) $(UNITTESTS_RUNNER)
>>>>>>> 3d1ba1b0

-include $(CC_DEPS)

$(BINDIR)/%.o: $(SRCDIR)/%.c
	@echo Compiling $<...
	$(SHOW)$(CC) $(CC_FLAGS) -c $< -o $@

<<<<<<< HEAD
gdb: redistimeseries.so
	gdb --args `which redis-server` --loadmodule `pwd`/redistimeseries.so COMPACTION_POLICY "" RETNTION_POLICY 3600 MAX_SAMPLE_PER_CHUNK 1024 --dir /tmp

cgdb: redistimeseries.so
	cgdb --args `which redis-server` --loadmodule `pwd`/redistimeseries.so COMPACTION_POLICY "" RETNTION_POLICY 3600 MAX_SAMPLE_PER_CHUNK 1024 --dir /tmp

valgrind: redistimeseries.so
	valgrind --leak-check=full --show-leak-kinds=all -v redis-server --loadmodule `pwd`/redistimeseries.so COMPACTION_POLICY "" RETNTION_POLICY 3600 MAX_SAMPLE_PER_CHUNK 1024 --dir /tmp
=======
$(TARGET): $(BIN_DIRS) $(OBJECTS) $(LIBRMUTIL)
	@echo Linking $@...
	$(SHOW)$(CC) $(SO_LD_FLAGS) -o $@ $(OBJECTS) $(LD_LIBS)
	$(SHOW)cd $(BINROOT)/..; ln -sf $(FULL_VARIANT)/$(notdir $(TARGET)) $(notdir $(TARGET))
>>>>>>> 3d1ba1b0

#----------------------------------------------------------------------------------------------

TEST_REPORT_DIR ?= $(PWD)

tests: $(TARGET)
	$(SHOW)cd ../tests; \
	REDISTIMESERIES=$(TARGET) python -m pytest --junitxml=$(TEST_REPORT_DIR)/tests_report.xml $(TEST_ARGS) -svv .

REDIS_ARGS=\
	COMPACTION_POLICY "" \
	RETNTION_POLICY 3600 \
	MAX_SAMPLE_PER_CHUNK 1024

run: $(TARGET)
	$(SHOW)redis-server --loadmodule $(realpath $(TARGET)) $(REDIS_ARGS) --dir /tmp

gdb: $(TARGET)
	$(SHOW)gdb --args `which redis-server` --loadmodule $(realpath $(TARGET)) $(REDIS_ARGS) --dir /tmp

VALGRIND_ARGS=\
	--leak-check=full \
	--show-leak-kinds=all \
	-v redis-server

valgrind: $(TARGET)
	$(SHOW)valgrind $(VALGRIND_ARGS) --loadmodule $(realpath $(TARGET)) $(REDIS_ARGS) --dir /tmp

<<<<<<< HEAD
COV_DIR=tmp/lcov

cov coverage:
	@$(MAKE) clean
	@$(MAKE) tests COV=1
	mkdir -p $(COV_DIR)
	gcov -c -b /* > /dev/null 2>&1
	lcov -d . -c -o $(COV_DIR)/gcov.info --no-external > /dev/null 2>&1
	lcov -r $(COV_DIR)/gcov.info "*test*" "*contrib*" "*redismodule.h" "*util.c*" -o $(COV_DIR)/gcov.info > /dev/null 2>&1
	lcov -l $(COV_DIR)/gcov.info
	genhtml --legend -o $(COV_DIR)/report $(COV_DIR)/gcov.info > /dev/null 2>&1

.PHONY: package tests unittests clean all
	
#$(REDISEARCH):
#ifeq (,$(wildcard $(REDISEARCH)))
#	cd ../RediSearch; \
#	mkdir build; \
#	cd build; \
#	cmake -DRS_BUILD_STATIC=ON ..; \
#	make;
#endif
=======
$(UNITTESTS_RUNNER)	: $(TARGET) $(OBJECTS) $(TEST_OBJECTS)
	$(SHOW)$(CC) $(LD_FLAGS) -o $@ $(OBJECTS) $(TEST_OBJECTS) $(LD_LIBS)

unittests: $(UNITTESTS_RUNNER)
	@echo Running unit tests...
	$(SHOW)$<

#----------------------------------------------------------------------------------------------

install: all
	$(SHOW)mkdir -p $(INSTALL_LIB)
	$(SHOW)$(INSTALL) $(TARGET) $(INSTALL_LIB)

uninstall:
	$(SHOW)rm -f $(INSTALL_LIB)/$(notdir $(TARGET))

docker:
	$(SHOW)cd .. && docker build -t redis-tsdb .

#----------------------------------------------------------------------------------------------

# arguments:
#   BRANCH: specifies branch names to serve as an exta package tag
#   INTO: package destination directory (optinal)

define ramp_pack # (1=tag, 2=subdir)
$(SHOW)ramp pack -m $(ROOT)/ramp.yml -o $(BINROOT)/redistimeseries.{os}-{architecture}.$1.zip $(abspath $(TARGET)) 2> /dev/null | grep '.zip' > /tmp/ramp_output
$(SHOW)realpath `tail -1 /tmp/ramp_output` > $(BINROOT)/../PACKAGE.$(1)
$(SHOW)$(ROOT)/src/clean_ramp.py `cat $(BINROOT)/../PACKAGE.$(1)`
$(SHOW)if [ ! -z "$(INTO)" ]; then { mkdir -p $(INTO)/$(2); cp `cat $(BINROOT)/../PACKAGE.$(1)` $(INTO)/$(2); }; fi
endef

package: $(TARGET)
	@echo Creating packages...
	$(SHOW)if ! command -v redis-server > /dev/null; then \
		echo Cannot find redis-server. Aborting. ;\
		exit 1 ;\
	fi
	$(call ramp_pack,latest,release)
	$(call ramp_pack,{semantic_version},release)
ifneq ($(BRANCH),)
	$(call ramp_pack,$(BRANCH),branch)
endif
>>>>>>> 3d1ba1b0
<|MERGE_RESOLUTION|>--- conflicted
+++ resolved
@@ -1,15 +1,3 @@
-<<<<<<< HEAD
-PREFIX?=/usr/local
-INSTALL_LIB=$(PREFIX)/lib
-INSTALL=/usr/bin/install
-PAKCAGE_NAME?="../build/redistimeseries.{os}-{architecture}.latest.zip"
-REDISEARCH=../RediSearch/libredisearch.a
-
-#set environment variable RM_INCLUDE_DIR to the location of redismodule.h
-ifndef RM_INCLUDE_DIR
-	RM_INCLUDE_DIR=../RedisModulesSDK
-endif
-=======
 ROOT=..
 include $(ROOT)/build/mk/defs
 
@@ -27,6 +15,7 @@
 SDK_DIR=$(ROOT)/deps/RedisModulesSDK
 RMUTIL_LIBDIR=$(BINROOT)/rmutil
 LIBRMUTIL=$(RMUTIL_LIBDIR)/librmutil.a
+REDISEARCH=../RediSearch/libredisearch.a
 
 #----------------------------------------------------------------------------------------------
 
@@ -37,6 +26,7 @@
 
 CC_FLAGS = \
 	-I$(SDK_DIR) \
+	-I$(REDISEARCH_LIBDIR) \
 	-Wall \
 	-fPIC \
 	-std=gnu99 \
@@ -44,27 +34,19 @@
 	-include $(SRCDIR)/common.h \
 	-DREDIS_MODULE_TARGET \
 	-DREDISMODULE_EXPERIMENTAL_API
->>>>>>> 3d1ba1b0
 
 LD_FLAGS += 
-LD_LIBS += -lc -lm -L$(RMUTIL_LIBDIR) -lrmutil
+LD_LIBS += -lc -lm -L$(RMUTIL_LIBDIR) -lrmutil $(REDISEARCH)
 
 ifeq ($(OS),linux)
 SO_LD_FLAGS += -shared -Bsymbolic $(LD_FLAGS)
 endif
 
-<<<<<<< HEAD
-ifndef REDISEARCH_LIBDIR
-	REDISEARCH_LIBDIR=../RediSearch/src
-endif
-
-# find the OS
-uname_S := $(shell sh -c 'uname -s 2>/dev/null || echo not')
-=======
+REDISEARCH_LIBDIR ?= ../RediSearch/src
+
 ifeq ($(OS),macosx)
 SO_LD_FLAGS += -bundle -undefined dynamic_lookup -Wl,-macosx_version_min,10.8 $(LD_FLAGS)
 endif
->>>>>>> 3d1ba1b0
 
 ifeq ($(DEBUG),1)
 CC_FLAGS += -g -ggdb -O0 -DVALGRIND
@@ -72,19 +54,12 @@
 else
 CC_FLAGS += -O3
 endif
-<<<<<<< HEAD
-CFLAGS = -I$(RM_INCLUDE_DIR) -I$(REDISEARCH_LIBDIR) -Wall -O0 -g -fPIC -lc -lm -std=gnu99  -DREDIS_MODULE_TARGET -DREDISMODULE_EXPERIMENTAL_API
-
-CC=gcc
-LD=gcc
 
 ifeq ($(COV),1)
-CFLAGS += -fprofile-arcs -ftest-coverage
-LDFLAGS += -fprofile-arcs
-SHOBJ_LDFLAGS += -fprofile-arcs
-endif
-=======
->>>>>>> 3d1ba1b0
+CC_FLAGS += -fprofile-arcs -ftest-coverage
+LD_FLAGS += -fprofile-arcs
+SO_LD_FLAGS += -fprofile-arcs
+endif
 
 _SOURCES=\
 	chunk.c \
@@ -94,7 +69,8 @@
 	module.c \
 	parse_policies.c \
 	rdb.c \
-	tsdb.c
+	tsdb.c \
+	search.c
 
 _TEST_SOURCES=\
 	tests.c \
@@ -103,13 +79,8 @@
 SOURCES=$(addprefix $(SRCDIR)/,$(_SOURCES))
 OBJECTS=$(patsubst $(SRCDIR)/%.c,$(BINDIR)/%.o,$(SOURCES))
 
-<<<<<<< HEAD
-redistimeseries.so: rmutil module.o tsdb.o compaction.o rdb.o chunk.o parse_policies.o config.o indexer.o endianconv.o version.h search.o
-	$(LD) -o $@ module.o tsdb.o rdb.o compaction.o chunk.o parse_policies.o config.o indexer.o search.o $(REDISEARCH) $(SHOBJ_LDFLAGS) $(LIBS) -L$(RMUTIL_LIBDIR) -lrmutil -lc
-=======
 TEST_SOURCES=$(addprefix $(SRCDIR)/,$(_TEST_SOURCES))
 TEST_OBJECTS=$(patsubst $(SRCDIR)/%.c,$(BINDIR)/%.o,$(TEST_SOURCES))
->>>>>>> 3d1ba1b0
 
 CC_DEPS = $(patsubst $(SRCDIR)/%.c, $(BINDIR)/%.d, $(SOURCES) $(TEST_SOURCES))
 
@@ -128,17 +99,12 @@
 $(LIBRMUTIL): rmutil
 
 clean:
-<<<<<<< HEAD
-	rm -rf *.xo *.so *.o ./tests_runner
-	$(RM) -rf tmp
-	find . -name '*.gcov' -delete
-	find . -name '*.gcda' -delete
-	find . -name '*.gcno' -delete
-=======
 	-$(SHOW)[ -e $(BINDIR) ] && find $(BINDIR) -name '*.[oadh]' -type f -delete
 	-$(SHOW)$(MAKE) -C $(ROOT)/build/rmutil clean
 	-$(SHOW)rm -f $(TARGET) $(UNITTESTS_RUNNER)
->>>>>>> 3d1ba1b0
+	-$(SHOW)find $(BINDIR) -name '*.gcov' -delete
+	-$(SHOW)find $(BINDIR) -name '*.gcda' -delete
+	-$(SHOW)find $(BINDIR) -name '*.gcno' -delete
 
 -include $(CC_DEPS)
 
@@ -146,21 +112,10 @@
 	@echo Compiling $<...
 	$(SHOW)$(CC) $(CC_FLAGS) -c $< -o $@
 
-<<<<<<< HEAD
-gdb: redistimeseries.so
-	gdb --args `which redis-server` --loadmodule `pwd`/redistimeseries.so COMPACTION_POLICY "" RETNTION_POLICY 3600 MAX_SAMPLE_PER_CHUNK 1024 --dir /tmp
-
-cgdb: redistimeseries.so
-	cgdb --args `which redis-server` --loadmodule `pwd`/redistimeseries.so COMPACTION_POLICY "" RETNTION_POLICY 3600 MAX_SAMPLE_PER_CHUNK 1024 --dir /tmp
-
-valgrind: redistimeseries.so
-	valgrind --leak-check=full --show-leak-kinds=all -v redis-server --loadmodule `pwd`/redistimeseries.so COMPACTION_POLICY "" RETNTION_POLICY 3600 MAX_SAMPLE_PER_CHUNK 1024 --dir /tmp
-=======
 $(TARGET): $(BIN_DIRS) $(OBJECTS) $(LIBRMUTIL)
 	@echo Linking $@...
 	$(SHOW)$(CC) $(SO_LD_FLAGS) -o $@ $(OBJECTS) $(LD_LIBS)
 	$(SHOW)cd $(BINROOT)/..; ln -sf $(FULL_VARIANT)/$(notdir $(TARGET)) $(notdir $(TARGET))
->>>>>>> 3d1ba1b0
 
 #----------------------------------------------------------------------------------------------
 
@@ -181,6 +136,9 @@
 gdb: $(TARGET)
 	$(SHOW)gdb --args `which redis-server` --loadmodule $(realpath $(TARGET)) $(REDIS_ARGS) --dir /tmp
 
+cgdb: $(TARGET)
+	$(SHOW)cgdb --args `which redis-server` --loadmodule $(realpath $(TARGET)) $(REDIS_ARGS) --dir /tmp
+
 VALGRIND_ARGS=\
 	--leak-check=full \
 	--show-leak-kinds=all \
@@ -189,21 +147,21 @@
 valgrind: $(TARGET)
 	$(SHOW)valgrind $(VALGRIND_ARGS) --loadmodule $(realpath $(TARGET)) $(REDIS_ARGS) --dir /tmp
 
-<<<<<<< HEAD
-COV_DIR=tmp/lcov
+$(UNITTESTS_RUNNER)	: $(TARGET) $(OBJECTS) $(TEST_OBJECTS)
+	$(SHOW)$(CC) $(LD_FLAGS) -o $@ $(OBJECTS) $(TEST_OBJECTS) $(LD_LIBS)
+
+COV_DIR=$(BINDIR)/lcov
 
 cov coverage:
 	@$(MAKE) clean
 	@$(MAKE) tests COV=1
-	mkdir -p $(COV_DIR)
-	gcov -c -b /* > /dev/null 2>&1
-	lcov -d . -c -o $(COV_DIR)/gcov.info --no-external > /dev/null 2>&1
-	lcov -r $(COV_DIR)/gcov.info "*test*" "*contrib*" "*redismodule.h" "*util.c*" -o $(COV_DIR)/gcov.info > /dev/null 2>&1
-	lcov -l $(COV_DIR)/gcov.info
-	genhtml --legend -o $(COV_DIR)/report $(COV_DIR)/gcov.info > /dev/null 2>&1
-
-.PHONY: package tests unittests clean all
-	
+	$(SHOW)mkdir -p $(COV_DIR)
+	$(SHOW)gcov -c -b /* > /dev/null 2>&1
+	$(SHOW)lcov -d . -c -o $(COV_DIR)/gcov.info --no-external > /dev/null 2>&1
+	$(SHOW)lcov -r $(COV_DIR)/gcov.info "*test*" "*contrib*" "*redismodule.h" "*util.c*" -o $(COV_DIR)/gcov.info > /dev/null 2>&1
+	$(SHOW)lcov -l $(COV_DIR)/gcov.info
+	$(SHOW)genhtml --legend -o $(COV_DIR)/report $(COV_DIR)/gcov.info > /dev/null 2>&1
+
 #$(REDISEARCH):
 #ifeq (,$(wildcard $(REDISEARCH)))
 #	cd ../RediSearch; \
@@ -212,10 +170,9 @@
 #	cmake -DRS_BUILD_STATIC=ON ..; \
 #	make;
 #endif
-=======
-$(UNITTESTS_RUNNER)	: $(TARGET) $(OBJECTS) $(TEST_OBJECTS)
-	$(SHOW)$(CC) $(LD_FLAGS) -o $@ $(OBJECTS) $(TEST_OBJECTS) $(LD_LIBS)
-
+
+.PHONY: package tests unittests clean all
+	
 unittests: $(UNITTESTS_RUNNER)
 	@echo Running unit tests...
 	$(SHOW)$<
@@ -255,5 +212,4 @@
 	$(call ramp_pack,{semantic_version},release)
 ifneq ($(BRANCH),)
 	$(call ramp_pack,$(BRANCH),branch)
-endif
->>>>>>> 3d1ba1b0
+endif